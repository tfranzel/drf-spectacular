--- conflicted
+++ resolved
@@ -3465,7 +3465,6 @@
     }
 
 
-<<<<<<< HEAD
 @mock.patch('drf_spectacular.settings.spectacular_settings.OAS_VERSION', '3.1.0')
 @mock.patch('drf_spectacular.settings.spectacular_settings.ENUM_ADD_EXPLICIT_BLANK_NULL_CHOICE', False)
 def test_enum_postprocessing_openapi31_nullable_regression(no_warnings):
@@ -3513,7 +3512,8 @@
 
     # Ensure no separate NullEnum component was created (since setting is False)
     assert 'NullEnum' not in schema['components']['schemas']
-=======
+
+
 @pytest.mark.parametrize('decimal_places, max_digits, pattern', [
     (2, 5, r'^-?\d{0,3}(?:\.\d{0,2})?$'),  # max_whole_digits = 3
     (0, 5, r'^-?\d{0,5}(?:\.\d{0,0})?$'),  # max_whole_digits = 5
@@ -3553,5 +3553,4 @@
         pass  # pragma: no cover
 
     schema = generate_schema('/x/', view_function=view_func)
-    assert schema['components']['schemas']['X']['description'] == "user-facing doc"
->>>>>>> 39cb3d58
+    assert schema['components']['schemas']['X']['description'] == "user-facing doc"